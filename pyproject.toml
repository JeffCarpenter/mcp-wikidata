--- conflicted
+++ resolved
@@ -7,13 +7,10 @@
 dependencies = [
     "mcp[cli]>=1.14.0",
     "httpx>=0.28.1",
-<<<<<<< HEAD
     "langchain-community>=0.3.29",
     "mediawikiapi>=1.3",
     "wikibase-rest-api-client>=0.2.5",
-=======
     "pydantic>=2.7.0",
->>>>>>> 0a1bd880
 ]
 authors = [{ name = "Jaebok Lee" }]
 
